--- conflicted
+++ resolved
@@ -62,21 +62,6 @@
   sudo tee /etc/apt/sources.list.d/llvm${CLANG_VERSION}.list
 
 sudo apt-get update
-<<<<<<< HEAD
-sudo apt-get install -y clang-19 lldb-19 lld-19 llvm-19-dev linux-tools-common "linux-tools-$(uname -r)" \
-  || sudo apt-get install -y clang-19 lldb-19 lld-19 llvm-19-dev linux-tools-generic
-sudo update-alternatives --install /usr/bin/clang clang /usr/bin/clang-19 100
-sudo update-alternatives --install /usr/bin/clang++ clang++ /usr/bin/clang++-19 100
-
-# linux-tools packages are installed above, preferring a version matching the
-# running kernel and falling back to the generic package when unavailable.
-# Attempt to enable perf events for the current user. This can fail if
-# /proc/sys is read-only, such as in CI containers, so ignore errors.
-sudo bash -c 'echo 0 > /proc/sys/kernel/perf_event_paranoid' || true
-
-# Install Maturin and Pytest for building and testing Python bindings
-pip3 install --user maturin pytest
-=======
 sudo apt-get install -y \
   clang-${CLANG_VERSION} lldb-${CLANG_VERSION} lld-${CLANG_VERSION} \
   llvm-${CLANG_VERSION}-dev \
@@ -104,5 +89,4 @@
 
 ################################################################################
 touch "$SETUP_DONE_FILE"
-echo "✅ Rust development environment ready."
->>>>>>> 4cec3c08
+echo "✅ Rust development environment ready."